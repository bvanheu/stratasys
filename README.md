--- conflicted
+++ resolved
@@ -37,14 +37,10 @@
     To recreate the provided cartridge:
     --machine-type fox --eeprom-uid 4343434343434343 --serial-number 1234.0 --material-name ABS --manufacturing-lot 1234 --manufacturing-date "2001-01-01 01:01:01" --use-date "2002-02-02 02:02:02" --initial-material 11.1 --current-material 22.2 --key-fragment 4141414141414141 --version 1 --signature STRATASYS
 
-<<<<<<< HEAD
-If you provide the '-u' option, the information printed will be human readable.
-=======
 The EEPROM uid should end with '23'. You may have to reverse it. Say you have
 "233a38b1020000c0", you should reverse it to be "c0000002b1383a23".
 
-If you provide the '-h' option, the information printed will be human readable.
->>>>>>> 6cb635b6
+If you provide the '-u' option, the information printed will be human readable.
 
 If you provide the '-r' option, the arguments will be printed if you want to recreate
 the cartridge.
